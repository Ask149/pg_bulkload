/*
 * pg_bulkload: lib/pg_btree.c
 *
 *	  Copyright (c) 2007-2015, NIPPON TELEGRAPH AND TELEPHONE CORPORATION
 */

/**
 * @file
 * @brief implementation of B-Tree index processing module
 */
#include "pg_bulkload.h"

#include "access/genam.h"
#include "access/heapam.h"
#include "access/nbtree.h"
#include "access/transam.h"
#include "access/xact.h"
#include "catalog/index.h"
#include "executor/executor.h"
#include "storage/fd.h"
#include "storage/lmgr.h"
#include "storage/smgr.h"
#include "utils/builtins.h"
#include "utils/lsyscache.h"
#include "utils/memutils.h"
#include "utils/tqual.h"

#if PG_VERSION_NUM >= 80400
#include "utils/snapmgr.h"
#endif

#if PG_VERSION_NUM >= 90300
#include "access/htup_details.h"
#endif

#include "logger.h"

static void unused_bt_spooldestroy(BTSpool *);
static void unused_bt_spool(IndexTuple, BTSpool *);
static void unused_bt_leafbuild(BTSpool *, BTSpool *);

#define _bt_spooldestroy	unused_bt_spooldestroy
#define _bt_spool			unused_bt_spool
#define _bt_leafbuild		unused_bt_leafbuild

#if PG_VERSION_NUM >= 90500
#error unsupported PostgreSQL version
#elif PG_VERSION_NUM >= 90400
#include "nbtree/nbtsort-9.4.c"
#elif PG_VERSION_NUM >= 90300
#include "nbtree/nbtsort-9.3.c"
#elif PG_VERSION_NUM >= 90200
#include "nbtree/nbtsort-9.2.c"
#elif PG_VERSION_NUM >= 90100
#include "nbtree/nbtsort-9.1.c"
#elif PG_VERSION_NUM >= 90000
#include "nbtree/nbtsort-9.0.c"
#elif PG_VERSION_NUM >= 80400
#include "nbtree/nbtsort-8.4.c"
#elif PG_VERSION_NUM >= 80300
#include "nbtree/nbtsort-8.3.c"
#else
#error unsupported PostgreSQL version
#endif

#undef _bt_spoolinit
#undef _bt_spooldestroy
#undef _bt_spool
#undef _bt_leafbuild

#include "pg_btree.h"
#include "pg_profile.h"
#include "pgut/pgut-be.h"

/**
 * @brief Reader for existing B-Tree index
 *
 * The 'page' field should be allocate with palloc(BLCKSZ) to
 * avoid bus error.
 */
typedef struct BTReader
{
	SMgrRelationData	smgr;	/**< Index file */
	BlockNumber			blkno;	/**< Current block number */
	OffsetNumber		offnum;	/**< Current item offset */
	char			   *page;	/**< Cached page */
} BTReader;

static BTSpool **IndexSpoolBegin(ResultRelInfo *relinfo, bool enforceUnique);
static void IndexSpoolEnd(Spooler *self , bool reindex);
static void IndexSpoolInsert(BTSpool **spools, TupleTableSlot *slot, ItemPointer tupleid, EState *estate, bool reindex);

static IndexTuple BTSpoolGetNextItem(BTSpool *spool, IndexTuple itup, bool *should_free);
static bool BTReaderInit(BTReader *reader, Relation rel);
static void BTReaderTerm(BTReader *reader);
static void BTReaderReadPage(BTReader *reader, BlockNumber blkno);
static IndexTuple BTReaderGetNextItem(BTReader *reader);

static void _bt_mergebuild(Spooler *self, BTSpool *btspool);
static void _bt_mergeload(Spooler *self, BTWriteState *wstate, BTSpool *btspool,
						  BTReader *btspool2, Relation heapRel);
static int compare_indextuple(const IndexTuple itup1, const IndexTuple itup2,
	ScanKey entry, int keysz, TupleDesc tupdes, bool *hasnull);
static bool heap_is_visible(Relation heapRel, ItemPointer htid);
static void remove_duplicate(Spooler *self, Relation heap, IndexTuple itup, const char *relname);


void
SpoolerOpen(Spooler *self,
			Relation rel,
			bool use_wal,
			ON_DUPLICATE on_duplicate,
			int64 max_dup_errors,
			const char *dup_badfile)
{
	memset(self, 0, sizeof(Spooler));

	self->on_duplicate = on_duplicate;
	self->use_wal = use_wal;
	self->max_dup_errors = max_dup_errors;
	self->dup_old = 0;
	self->dup_new = 0;
	self->dup_badfile = pstrdup(dup_badfile);
	self->dup_fp = NULL;

	self->relinfo = makeNode(ResultRelInfo);
	self->relinfo->ri_RangeTableIndex = 1;	/* dummy */
	self->relinfo->ri_RelationDesc = rel;
	self->relinfo->ri_TrigDesc = NULL;	/* TRIGGER is not supported */
	self->relinfo->ri_TrigInstrument = NULL;

	ExecOpenIndices(self->relinfo);

	self->estate = CreateExecutorState();
	self->estate->es_num_result_relations = 1;
	self->estate->es_result_relations = self->relinfo;
	self->estate->es_result_relation_info = self->relinfo;

	self->slot = MakeSingleTupleTableSlot(RelationGetDescr(rel));

	self->spools = IndexSpoolBegin(self->relinfo,
								   max_dup_errors == 0);
}

void
SpoolerClose(Spooler *self)
{
	/* Merge indexes */
	if (self->spools != NULL)
		IndexSpoolEnd(self, true);

	/* Terminate spooler. */
	ExecDropSingleTupleTableSlot(self->slot);
	if (self->estate->es_result_relation_info)
		ExecCloseIndices(self->estate->es_result_relation_info);
	FreeExecutorState(self->estate);

	/* Close and release members. */
	if (self->dup_fp != NULL && FreeFile(self->dup_fp) < 0)
		ereport(WARNING,
				(errcode_for_file_access(),
				 errmsg("could not close duplicate bad file \"%s\": %m",
						self->dup_badfile)));
	if (self->dup_badfile != NULL)
		pfree(self->dup_badfile);
}

void
SpoolerInsert(Spooler *self, HeapTuple tuple)
{
	/* Spool keys in the tuple */
	ExecStoreTuple(tuple, self->slot, InvalidBuffer, false);
	IndexSpoolInsert(self->spools, self->slot, &(tuple->t_self), self->estate, true);
	BULKLOAD_PROFILE(&prof_writer_index);
}

/*
 * IndexSpoolBegin - Initialize spools.
 */
static BTSpool **
IndexSpoolBegin(ResultRelInfo *relinfo, bool enforceUnique)
{
	int				i;
	int				numIndices = relinfo->ri_NumIndices;
	RelationPtr		indices = relinfo->ri_IndexRelationDescs;
	BTSpool		  **spools;
#if PG_VERSION_NUM >= 90300
	Relation heapRel = relinfo->ri_RelationDesc;
#endif

	spools = palloc(numIndices * sizeof(BTSpool *));
	for (i = 0; i < numIndices; i++)
	{
		/* TODO: Support hash, gist and gin. */
		if (indices[i]->rd_index->indisvalid && 
			indices[i]->rd_rel->relam == BTREE_AM_OID)
		{
			elog(DEBUG1, "pg_bulkload: spool \"%s\"",
				RelationGetRelationName(indices[i]));

#if PG_VERSION_NUM >= 90300
			spools[i] = _bt_spoolinit(heapRel,indices[i],
					enforceUnique ? indices[i]->rd_index->indisunique: false,
					false);
#else
			spools[i] = _bt_spoolinit(indices[i],
					enforceUnique ? indices[i]->rd_index->indisunique: false,
					false);
#endif

			spools[i]->isunique = indices[i]->rd_index->indisunique;
		}
		else
			spools[i] = NULL;
	}

	return spools;
}

/*
 * IndexSpoolEnd - Flush and delete spools.
 */
void
IndexSpoolEnd(Spooler *self, bool reindex)
{
	BTSpool **spools = self->spools;
	int				i;
	RelationPtr		indices = self->relinfo->ri_IndexRelationDescs;

	Assert(spools != NULL);
	Assert(self->relinfo != NULL);

	for (i = 0; i < self->relinfo->ri_NumIndices; i++)
	{
		if (spools[i] != NULL)
		{
			_bt_mergebuild(self, spools[i]);
			_bt_spooldestroy(spools[i]);
		}
		else if (reindex)
		{
			Oid		indexOid = RelationGetRelid(indices[i]);

			/* Close index before reindex to pass CheckTableNotInUse. */
			relation_close(indices[i], NoLock);
			indices[i] = NULL;
			reindex_index(indexOid, false);
			CommandCounterIncrement();
			BULKLOAD_PROFILE(&prof_reindex);
		}
		else
		{
			/* We already done using index_insert. */
		}
	}

	pfree(spools);
}

/*
 * IndexSpoolInsert - 
 *
 *	Copy from ExecInsertIndexTuples.
 */
static void
IndexSpoolInsert(BTSpool **spools, TupleTableSlot *slot, ItemPointer tupleid, EState *estate, bool reindex)
{
	ResultRelInfo  *relinfo;
	int				i;
	int				numIndices;
	RelationPtr		indices;
	IndexInfo	  **indexInfoArray;
	Relation		heapRelation;
	ExprContext    *econtext;

	/*
	 * Get information from the result relation relinfo structure.
	 */
	relinfo = estate->es_result_relation_info;
	numIndices = relinfo->ri_NumIndices;
	indices = relinfo->ri_IndexRelationDescs;
	indexInfoArray = relinfo->ri_IndexRelationInfo;
	heapRelation = relinfo->ri_RelationDesc;

	/*
	 * We will use the EState's per-tuple context for evaluating predicates
	 * and index expressions (creating it if it's not already there).
	 */
	econtext = GetPerTupleExprContext(estate);

	/* Arrange for econtext's scan tuple to be the tuple under test */
	econtext->ecxt_scantuple = slot;

	for (i = 0; i < numIndices; i++)
	{
		Datum		values[INDEX_MAX_KEYS];
		bool		isnull[INDEX_MAX_KEYS];
		IndexInfo  *indexInfo;

		if (indices[i] == NULL)
			continue;

		/* Skip non-btree indexes on reindex mode. */
		if (reindex && spools != NULL && spools[i] == NULL)
			continue;

		indexInfo = indexInfoArray[i];

		/* If the index is marked as read-only, ignore it */
		if (!indexInfo->ii_ReadyForInserts)
			continue;

		/* Check for partial index */
		if (indexInfo->ii_Predicate != NIL)
		{
			List		   *predicate;

			/*
			 * If predicate state not set up yet, create it (in the estate's
			 * per-query context)
			 */
			predicate = indexInfo->ii_PredicateState;
			if (predicate == NIL)
			{
				predicate = (List *) ExecPrepareExpr((Expr *) indexInfo->ii_Predicate, estate);
				indexInfo->ii_PredicateState = predicate;
			}

			/* Skip this index-update if the predicate isn'loader satisfied */
			if (!ExecQual(predicate, econtext, false))
				continue;
		}

		FormIndexDatum(indexInfo, slot, estate, values, isnull);

		/*
		 * Insert or spool the tuple.
		 */
		if (spools != NULL && spools[i] != NULL)
		{
			IndexTuple itup = index_form_tuple(RelationGetDescr(indices[i]), values, isnull);
			itup->t_tid = *tupleid;
			_bt_spool(itup, spools[i]);
			pfree(itup);
		}
		else
		{
			/* Insert one by one */
			index_insert(indices[i], values, isnull, tupleid, heapRelation, indices[i]->rd_index->indisunique);
		}
	}
}


static void
_bt_mergebuild(Spooler *self, BTSpool *btspool)
{
	Relation heapRel = self->relinfo->ri_RelationDesc;
	BTWriteState	wstate;
	BTReader		reader;
	bool			merge;

	Assert(btspool->index->rd_index->indisvalid);

	tuplesort_performsort(btspool->sortstate);

	wstate.index = btspool->index;

	/*
	 * We need to log index creation in WAL iff WAL archiving is enabled AND
	 * it's not a temp index.
	 */
#if PG_VERSION_NUM >= 90000
<<<<<<< HEAD
=======

>>>>>>> 5e23a263
	wstate.btws_use_wal = self->use_wal &&
		XLogIsNeeded() && !RELATION_IS_LOCAL(wstate.index);
#else
	wstate.btws_use_wal = self->use_wal &&
		XLogArchivingActive() && !RELATION_IS_LOCAL(wstate.index);
#endif

	/* reserve the metapage */
	wstate.btws_pages_alloced = BTREE_METAPAGE + 1;
	wstate.btws_pages_written = 0;
	wstate.btws_zeropage = NULL;	/* until needed */

	/*
	 * Flush dirty buffers so that we will read the index files directly
	 * in order to get pre-existing data. We must acquire AccessExclusiveLock
	 * for the target table for calling FlushRelationBuffer().
	 */
	LockRelation(wstate.index, AccessExclusiveLock);
	FlushRelationBuffers(wstate.index);
	BULKLOAD_PROFILE(&prof_flush);

	merge = BTReaderInit(&reader, wstate.index);

	elog(DEBUG1, "pg_bulkload: build \"%s\" %s merge (%s wal)",
		RelationGetRelationName(wstate.index),
		merge ? "with" : "without",
		wstate.btws_use_wal ? "with" : "without");

	/* Assign a new file node. */
	RelationSetNewRelfilenode(wstate.index, InvalidTransactionId);

	if (merge || (btspool->isunique && self->max_dup_errors > 0))
	{
		/* Merge two streams into the new file node that we assigned. */
		BULKLOAD_PROFILE_PUSH();
		_bt_mergeload(self, &wstate, btspool, &reader, heapRel);
		BULKLOAD_PROFILE_POP();
		BULKLOAD_PROFILE(&prof_merge);
	}
	else
	{
		/* Fast path for newly created index. */
		_bt_load(&wstate, btspool, NULL);
		BULKLOAD_PROFILE(&prof_index);
	}

	BTReaderTerm(&reader);
}

/*
 * _bt_mergeload - Merge two streams of index tuples into new index files.
 */
static void
_bt_mergeload(Spooler *self, BTWriteState *wstate, BTSpool *btspool, BTReader *btspool2, Relation heapRel)
{
	BTPageState	   *state = NULL;
	IndexTuple		itup,
					itup2;
	bool			should_free = false;
	TupleDesc		tupdes = RelationGetDescr(wstate->index);
	int				keysz = RelationGetNumberOfAttributes(wstate->index);
	ScanKey			indexScanKey;
	ON_DUPLICATE	on_duplicate = self->on_duplicate;

	Assert(btspool != NULL);

	/* the preparation of merge */
	itup = BTSpoolGetNextItem(btspool, NULL, &should_free);
	itup2 = BTReaderGetNextItem(btspool2);
	indexScanKey = _bt_mkscankey_nodata(wstate->index);

	for (;;)
	{
		bool	load1 = true;		/* load BTSpool next ? */
		bool	hasnull;
		int32	compare;

		if (self->dup_old + self->dup_new > self->max_dup_errors)
			ereport(ERROR,
					(errcode(ERRCODE_INTERNAL_ERROR),
					 errmsg("Maximum duplicate error count exceeded")));

		if (itup2 == NULL)
		{
			if (itup == NULL)
				break;
		}
		else if (itup != NULL)
		{
			compare = compare_indextuple(itup, itup2, indexScanKey,
										 keysz, tupdes, &hasnull);

			if (compare == 0 && !hasnull && btspool->isunique)
			{
				ItemPointerData t_tid2;

				/*
				 * t_tid is update by heap_is_visible(), because use it for an
				 * index, t_tid backup
				 */
				ItemPointerCopy(&itup2->t_tid, &t_tid2);

				/* The tuple pointed by the old index should not be visible. */
				if (!heap_is_visible(heapRel, &itup->t_tid))
				{
					itup = BTSpoolGetNextItem(btspool, itup, &should_free);
				}
				else if (!heap_is_visible(heapRel, &itup2->t_tid))
				{
					itup2 = BTReaderGetNextItem(btspool2);
				}
				else
				{
					if (on_duplicate == ON_DUPLICATE_KEEP_NEW)
					{
						self->dup_old++;
						remove_duplicate(self, heapRel, itup2,
							RelationGetRelationName(wstate->index));
						itup2 = BTReaderGetNextItem(btspool2);
					}
					else
					{
						ItemPointerCopy(&t_tid2, &itup2->t_tid);
						self->dup_new++;
						remove_duplicate(self, heapRel, itup,
							RelationGetRelationName(wstate->index));
						itup = BTSpoolGetNextItem(btspool, itup, &should_free);
					}
				}

				continue;
			}
			else if (compare > 0)
				load1 = false;
		}
		else
			load1 = false;

		BULKLOAD_PROFILE(&prof_merge_unique);

		/* When we see first tuple, create first index page */
		if (state == NULL)
			state = _bt_pagestate(wstate, 0);

		if (load1)
		{
			IndexTuple	next_itup = NULL;
			bool		next_should_free = false;

			for (;;)
			{
				/* get next item */
				next_itup = BTSpoolGetNextItem(btspool, next_itup,
											   &next_should_free);

				if (!btspool->isunique || next_itup == NULL)
					break;

				compare = compare_indextuple(itup, next_itup, indexScanKey,
											 keysz, tupdes, &hasnull);
				if (compare < 0 || hasnull)
					break;

				if (compare > 0)
				{
					/* shouldn't happen */
					elog(ERROR, "faild in tuplesort_performsort");
				}

				/*
				 * If tupple is deleted by other unique indexes, not visible
				 */
				if (!heap_is_visible(heapRel, &next_itup->t_tid))
				{
					continue;
				}

				if (!heap_is_visible(heapRel, &itup->t_tid))
				{
					if (should_free)
						pfree(itup);

					itup = next_itup;
					should_free = next_should_free;
					next_should_free = false;
					continue;
				}

				/* not unique between input files */
				self->dup_new++;
				remove_duplicate(self, heapRel, next_itup,
								 RelationGetRelationName(wstate->index));

				if (self->dup_old + self->dup_new > self->max_dup_errors)
					ereport(ERROR,
							(errcode(ERRCODE_INTERNAL_ERROR),
							 errmsg("Maximum duplicate error count exceeded")));
			}

			_bt_buildadd(wstate, state, itup);

			if (should_free)
				pfree(itup);

			itup = next_itup;
			should_free = next_should_free;
		}
		else
		{
			_bt_buildadd(wstate, state, itup2);
			itup2 = BTReaderGetNextItem(btspool2);
		}
		BULKLOAD_PROFILE(&prof_merge_insert);
	}
	_bt_freeskey(indexScanKey);

	/* Close down final pages and write the metapage */
	_bt_uppershutdown(wstate, state);

	/*
	 * If the index isn't temp, we must fsync it down to disk before it's safe
	 * to commit the transaction.  (For a temp index we don't care since the
	 * index will be uninteresting after a crash anyway.)
	 *
	 * It's obvious that we must do this when not WAL-logging the build. It's
	 * less obvious that we have to do it even if we did WAL-log the index
	 * pages.  The reason is that since we're building outside shared buffers,
	 * a CHECKPOINT occurring during the build has no way to flush the
	 * previously written data to disk (indeed it won't know the index even
	 * exists).  A crash later on would replay WAL from the checkpoint,
	 * therefore it wouldn't replay our earlier WAL entries. If we do not
	 * fsync those pages here, they might still not be on disk when the crash
	 * occurs.
	 */
#if PG_VERSION_NUM >= 90100
	if (!RELATION_IS_LOCAL(wstate->index)&& !(wstate->index->rd_rel->relpersistence == RELPERSISTENCE_UNLOGGED))
	{
		RelationOpenSmgr(wstate->index);
		smgrimmedsync(wstate->index->rd_smgr, MAIN_FORKNUM);
	}
#else
	if (!RELATION_IS_LOCAL(wstate->index))
	{
		RelationOpenSmgr(wstate->index);
		smgrimmedsync(wstate->index->rd_smgr, MAIN_FORKNUM);
	}
#endif
	BULKLOAD_PROFILE(&prof_merge_term);
}

static IndexTuple
BTSpoolGetNextItem(BTSpool *spool, IndexTuple itup, bool *should_free)
{
	if (*should_free)
		pfree(itup);
	return tuplesort_getindextuple(spool->sortstate, true, should_free);
}

/**
 * @brief Read the left-most leaf page by walking down on index tree structure
 * from root node.
 *
 * Process flow
 * -# Open index file and read meta page
 * -# Get block number of root page
 * -# Read "fast root" page
 * -# Read left child page until reaching left-most leaf page
 *
 * After calling this function, the members of BTReader are the following:
 * - smgr : Smgr relation of the existing index file.
 * - blkno : block number of left-most leaf page. If there is no leaf page,
 *		   InvalidBlockNumber is set.
 * - offnum : InvalidOffsetNumber is set.
 * - page : Left-most leaf page, or undefined if no leaf page.
 *
 * @param reader [in/out] B-Tree index reader
 * @return true iff there are some tuples
 */
static bool
BTReaderInit(BTReader *reader, Relation rel)
{
	BTPageOpaque	metaopaque;
	BTMetaPageData *metad;
	BTPageOpaque	opaque;
	BlockNumber		blkno;

	/*
	 * HACK: We cannot use smgropen because smgrs returned from it
	 * will be closed automatically when we assign a new file node.
	 *
	 * XXX: It might be better to open the previous relfilenode with
	 * smgropen *after* RelationSetNewRelfilenode.
	 */
	memset(&reader->smgr, 0, sizeof(reader->smgr));
#if PG_VERSION_NUM >= 90100
	reader->smgr.smgr_rnode.node = rel->rd_node;
	reader->smgr.smgr_rnode.backend =
		rel->rd_backend == MyBackendId ? MyBackendId : InvalidBackendId;
#else
	reader->smgr.smgr_rnode = rel->rd_node;
#endif
	reader->smgr.smgr_which = 0;	/* md.c */

	reader->blkno = InvalidBlockNumber;
	reader->offnum = InvalidOffsetNumber;
	reader->page = palloc(BLCKSZ);

	/*
	 * Read meta page and check sanity of it.
	 * 
	 * XXX: It might be better to do REINDEX against corrupted indexes
	 * instead of raising errors because we've spent long time for data
	 * loading...
	 */
	BTReaderReadPage(reader, BTREE_METAPAGE);
	metaopaque = (BTPageOpaque) PageGetSpecialPointer(reader->page);
	metad = BTPageGetMeta(reader->page);

	if (!(metaopaque->btpo_flags & BTP_META) ||
		metad->btm_magic != BTREE_MAGIC)
		ereport(ERROR,
				(errcode(ERRCODE_INDEX_CORRUPTED),
				 errmsg("index \"%s\" is not a reader",
						RelationGetRelationName(rel))));

	if (metad->btm_version != BTREE_VERSION)
		ereport(ERROR,
				(errcode(ERRCODE_INDEX_CORRUPTED),
				 errmsg("version mismatch in index \"%s\": file version %d,"
						" code version %d",
						RelationGetRelationName(rel),
						metad->btm_version, BTREE_VERSION)));

	if (metad->btm_root == P_NONE)
	{
		/* No root page; We ignore the index in the subsequent build. */
		reader->blkno = InvalidBlockNumber;
		return false;
	}

	/* Go to the fast root page. */
	blkno = metad->btm_fastroot;
	BTReaderReadPage(reader, blkno);
	opaque = (BTPageOpaque) PageGetSpecialPointer(reader->page);

	/* Walk down to the left-most leaf page */
	while (!P_ISLEAF(opaque))
	{
		ItemId		firstid;
		IndexTuple	itup;

		/* Get the block number of the left child */
		firstid = PageGetItemId(reader->page, P_FIRSTDATAKEY(opaque));
		itup = (IndexTuple) PageGetItem(reader->page, firstid);
		blkno = ItemPointerGetBlockNumber(&(itup->t_tid));

		/* Go down to children */
		for (;;)
		{
			BTReaderReadPage(reader, blkno);
			opaque = (BTPageOpaque) PageGetSpecialPointer(reader->page);

			if (!P_IGNORE(opaque))
				break;

			if (P_RIGHTMOST(opaque))
			{
				/* We reach end of the index without any valid leaves. */
				reader->blkno = InvalidBlockNumber;
				return false;
			}
			blkno = opaque->btpo_next;
		}
	}
	
	return true;
}

/**
 * @brief Release resources used in the reader
 */
static void
BTReaderTerm(BTReader *reader)
{
	/* FIXME: We should use smgrclose, but it is not managed in smgr. */
	Assert(reader->smgr.smgr_which == 0);
	mdclose(&reader->smgr, MAIN_FORKNUM);
	pfree(reader->page);
}

/**
 * @brief Read the indicated block into BTReader structure
 */
static void
BTReaderReadPage(BTReader *reader, BlockNumber blkno)
{
	smgrread(&reader->smgr, MAIN_FORKNUM, blkno, reader->page);
	reader->blkno = blkno;
	reader->offnum = InvalidOffsetNumber;
}

/**
 * @brief Get the next smaller item from the old index
 *
 * Process flow
 * -# Examine the max offset position in the page
 * -# Search the next item
 * -# If the item has deleted flag, seearch the next one
 * -# If we can't find items any more, read the leaf page on the right side
 *	  and search the next again
 *
 * These members are updated:
 *	 - page : page which includes picked-up item
 *	 - offnum : item offset number of the picked-up item
 *
 * @param reader [in/out] BTReader structure
 * @return next index tuple, or null if no more tuples
 */
static IndexTuple
BTReaderGetNextItem(BTReader *reader)
{
	OffsetNumber	maxoff;
	ItemId			itemid;
	BTPageOpaque	opaque;

	/*
	 * If any leaf page isn't read, the state is treated like as EOF 
	 */
	if (reader->blkno == InvalidBlockNumber)
		return NULL;

	maxoff = PageGetMaxOffsetNumber(reader->page);

	for (;;)
	{
		/*
		 * If no one items are picked up, offnum is set to InvalidOffsetNumber.
		 */
		if (reader->offnum == InvalidOffsetNumber)
		{
			opaque = (BTPageOpaque) PageGetSpecialPointer(reader->page);
			reader->offnum = P_FIRSTDATAKEY(opaque);
		}
		else
			reader->offnum = OffsetNumberNext(reader->offnum);

		if (reader->offnum <= maxoff)
		{
			itemid = PageGetItemId(reader->page, reader->offnum);

			/* Ignore dead items */
			if (ItemIdIsDead(itemid))
				continue;

			return (IndexTuple) PageGetItem(reader->page, itemid);
		}
		else
		{
			/* The end of the leaf page. Go right. */
			opaque = (BTPageOpaque) PageGetSpecialPointer(reader->page);

			if (P_RIGHTMOST(opaque))
				return NULL;	/* No more index tuples */

			BTReaderReadPage(reader, opaque->btpo_next);
			maxoff = PageGetMaxOffsetNumber(reader->page);
		}
	}
}

static int
compare_indextuple(const IndexTuple itup1, const IndexTuple itup2,
	ScanKey entry, int keysz, TupleDesc tupdes, bool *hasnull)
{
	int		i;
	int32	compare;

	*hasnull = false;
	for (i = 1; i <= keysz; i++, entry++)
	{
		Datum		attrDatum1,
					attrDatum2;
		bool		isNull1,
					isNull2;

		attrDatum1 = index_getattr(itup1, i, tupdes, &isNull1);
		attrDatum2 = index_getattr(itup2, i, tupdes, &isNull2);
		if (isNull1)
		{
			*hasnull = true;
			if (isNull2)
				compare = 0;		/* NULL "=" NULL */
			else if (entry->sk_flags & SK_BT_NULLS_FIRST)
				compare = -1;		/* NULL "<" NOT_NULL */
			else
				compare = 1;		/* NULL ">" NOT_NULL */
		}
		else if (isNull2)
		{
			*hasnull = true;
			if (entry->sk_flags & SK_BT_NULLS_FIRST)
				compare = 1;		/* NOT_NULL ">" NULL */
			else
				compare = -1;		/* NOT_NULL "<" NULL */
		}
		else
		{
			compare =
#if PG_VERSION_NUM >= 90100
				DatumGetInt32(FunctionCall2Coll(&entry->sk_func,
												entry->sk_collation,
												attrDatum1,
												attrDatum2));
#else
				DatumGetInt32(FunctionCall2(&entry->sk_func,
											attrDatum1,
											attrDatum2));
#endif

			if (entry->sk_flags & SK_BT_DESC)
				compare = -compare;
		}
		if (compare != 0)
			return compare;
	}

	return 0;
}

/*
 * heap_is_visible
 *
 * If heap is found, heap_hot_search() update *htid to reference that tuple's
 * offset number, and return TRUE.  If no match, return FALSE without modifying
 * tid.
 */
static bool
heap_is_visible(Relation heapRel, ItemPointer htid)
{
	SnapshotData	SnapshotDirty;

	InitDirtySnapshot(SnapshotDirty);

	/*
	 * Visibility checking is simplified compared with _bt_check_unique
	 * because we have exclusive lock on the relation. (XXX: Is it true?)
	 */
	return heap_hot_search(htid, heapRel, &SnapshotDirty, NULL);
}

static void
remove_duplicate(Spooler *self, Relation heap, IndexTuple itup, const char *relname)
{
	HeapTupleData	tuple;
	BlockNumber		blknum;
	BlockNumber		offnum;
	Buffer			buffer;
	Page			page;
	ItemId			itemid;

	blknum = ItemPointerGetBlockNumber(&itup->t_tid);
	offnum = ItemPointerGetOffsetNumber(&itup->t_tid);
	buffer = ReadBuffer(heap, blknum);

	LockBuffer(buffer, BUFFER_LOCK_SHARE);
	page = BufferGetPage(buffer);
	itemid = PageGetItemId(page, offnum);
	tuple.t_data = ItemIdIsNormal(itemid)
		? (HeapTupleHeader) PageGetItem(page, itemid)
		: NULL;
	LockBuffer(buffer, BUFFER_LOCK_UNLOCK);

	if (tuple.t_data != NULL)
	{
		char		   *str;

		simple_heap_delete(heap, &itup->t_tid);

		/* output duplicate bad file. */
		if (self->dup_fp == NULL)
			if ((self->dup_fp = AllocateFile(self->dup_badfile, "w")) == NULL)
				ereport(ERROR,
						(errcode_for_file_access(),
						 errmsg("could not open duplicate bad file \"%s\": %m",
								self->dup_badfile)));

		tuple.t_len = ItemIdGetLength(itemid);
		tuple.t_self = itup->t_tid;

		str = tuple_to_cstring(RelationGetDescr(heap), &tuple);
		if (fprintf(self->dup_fp, "%s\n", str) < 0 || fflush(self->dup_fp))
			ereport(ERROR,
					(errcode_for_file_access(),
					 errmsg("could not write parse badfile \"%s\": %m",
							self->dup_badfile)));

		pfree(str);
	}

	ReleaseBuffer(buffer);

	LoggerLog(WARNING, "Duplicate error Record " int64_FMT
		": Rejected - duplicate key value violates unique constraint \"%s\"\n",
		self->dup_old + self->dup_new, relname);
}

char *
tuple_to_cstring(TupleDesc tupdesc, HeapTuple tuple)
{
	bool		needComma = false;
	int			ncolumns;
	int			i;
	Datum	   *values;
	bool	   *nulls;
	StringInfoData buf;

	ncolumns = tupdesc->natts;

	values = (Datum *) palloc(ncolumns * sizeof(Datum));
	nulls = (bool *) palloc(ncolumns * sizeof(bool));

	/* Break down the tuple into fields */
	heap_deform_tuple(tuple, tupdesc, values, nulls);

	/* And build the result string */
	initStringInfo(&buf);

	for (i = 0; i < ncolumns; i++)
	{
		char	   *value;
		char	   *tmp;
		bool		nq;

		/* Ignore dropped columns in datatype */
		if (tupdesc->attrs[i]->attisdropped)
			continue;

		if (needComma)
			appendStringInfoChar(&buf, ',');
		needComma = true;

		if (nulls[i])
		{
			/* emit nothing... */
			continue;
		}
		else
		{
			Oid			foutoid;
			bool		typisvarlena;

			getTypeOutputInfo(tupdesc->attrs[i]->atttypid,
							  &foutoid, &typisvarlena);
			value = OidOutputFunctionCall(foutoid, values[i]);
		}

		/* Detect whether we need double quotes for this value */
		nq = (value[0] == '\0');	/* force quotes for empty string */
		for (tmp = value; *tmp; tmp++)
		{
			char		ch = *tmp;

			if (ch == '"' || ch == '\\' ||
				ch == '(' || ch == ')' || ch == ',' ||
				isspace((unsigned char) ch))
			{
				nq = true;
				break;
			}
		}

		/* And emit the string */
		if (nq)
			appendStringInfoChar(&buf, '"');
		for (tmp = value; *tmp; tmp++)
		{
			char		ch = *tmp;

			if (ch == '"' || ch == '\\')
				appendStringInfoChar(&buf, ch);
			appendStringInfoChar(&buf, ch);
		}
		if (nq)
			appendStringInfoChar(&buf, '"');
	}

	pfree(values);
	pfree(nulls);

	return buf.data;
}<|MERGE_RESOLUTION|>--- conflicted
+++ resolved
@@ -371,10 +371,6 @@
 	 * it's not a temp index.
 	 */
 #if PG_VERSION_NUM >= 90000
-<<<<<<< HEAD
-=======
-
->>>>>>> 5e23a263
 	wstate.btws_use_wal = self->use_wal &&
 		XLogIsNeeded() && !RELATION_IS_LOCAL(wstate.index);
 #else
