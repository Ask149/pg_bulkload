--- conflicted
+++ resolved
@@ -12,11 +12,7 @@
 #      this script doesn't execute pg_bulkload's recovery and call pg_ctl 
 #      directory.
 #
-<<<<<<< HEAD
-# Copyright (c) 2007-2012, NIPPON TELEGRAPH AND TELEPHONE CORPORATION
-=======
 # Copyright (c) 2007-2015, NIPPON TELEGRAPH AND TELEPHONE CORPORATION
->>>>>>> 5e23a263
 #
 #------------------------------------------------------------------------------
 # Acquire a command name
@@ -29,17 +25,10 @@
 or signal a PostgreSQL process.
 
 Usage:
-<<<<<<< HEAD
-  $CMDNAME start   [-w] [-D DATADIR] [-l FILENAME] [-o \"OPTIONS\"]
-  $CMDNAME stop    [-W] [-D DATADIR] [-m SHUTDOWN-MODE]
-  $CMDNAME restart [-w] [-D DATADIR] [-m SHUTDOWN-MODE] [-o \"OPTIONS\"]
-  $CMDNAME reload  [-D DATADIR] [-s]
-=======
   $CMDNAME start   [-w] [-D DATADIR]  [-l FILENAME] [-o \"OPTIONS\"]
   $CMDNAME stop    [-W] [-D DATADIR]  [-m SHUTDOWN-MODE]
   $CMDNAME restart [-w] [-D DATADIR]  [-m SHUTDOWN-MODE] [-o \"OPTIONS\"]
   $CMDNAME reload  [-D DATADIR] 
->>>>>>> 5e23a263
   $CMDNAME status  [-D DATADIR]
   $CMDNAME kill    SIGNALNAME PID
 
@@ -90,10 +79,6 @@
 # Process ID passed to "pg_ctl kill"
 kill_pid=
 
-<<<<<<< HEAD
-=======
-
->>>>>>> 5e23a263
 # Check command line arguments and execute a property process
 while [ $# -gt 0 ];do
     case $1 in
@@ -105,11 +90,7 @@
         ;;
     -V|--version)
         # Show a version of pg_bulkload and PostgreSQL and exit normally
-<<<<<<< HEAD
         echo "pg_bulkload 3.2devel"
-=======
-        echo "pg_bulkload 3.1.8"
->>>>>>> 5e23a263
         pg_ctl --version
         exit 0
         ;;
@@ -331,12 +312,7 @@
 # If recovery command exits in abnormal status, this script doesn't execute 
 # pg_ctl and exits 1.
 if [ "$op" = "start" -o "$op" = "restart" ];then
-<<<<<<< HEAD
-    pg_bulkload -r -D $PGDATA
-=======
      pg_bulkload -r -D $PGDATA
-   
->>>>>>> 5e23a263
 
     if [ "$?" -ne 0 ];then
         exit 1
